--- conflicted
+++ resolved
@@ -2,8 +2,4 @@
 
 block content
   h1= title
-<<<<<<< HEAD
-  p Welcome to #{title} no
-=======
-  p Welcome to #{title} 21
->>>>>>> 4045a48c
+  p Welcome to #{title}