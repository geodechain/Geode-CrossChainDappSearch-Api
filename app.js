--- conflicted
+++ resolved
@@ -26,12 +26,8 @@
 
 var indexRouter = require('./routes/index');
 var usersRouter = require('./routes/users');
-<<<<<<< HEAD
-var dappsRouter = require('./routes/singleDapp');
-=======
 var dappSearchRouter = require('./routes/dapp-search');
 
->>>>>>> 6b5beba5
 
 var app = express();
 
@@ -48,11 +44,7 @@
 
 app.use('/', indexRouter);
 app.use('/users', usersRouter);
-<<<<<<< HEAD
-app.use('/', dappsRouter);
-=======
 app.use('/', dappSearchRouter);
->>>>>>> 6b5beba5
 
 // catch 404 and forward to error handler
 app.use(function(req, res, next) {
